[tool.poetry]
name = "sqlsynthgen"
version = "0.1.0"
description = ""
authors = ["Iain <25081046+Iain-S@users.noreply.github.com>"]
license = "MIT"
readme = "README.md"

[tool.poetry.dependencies]
python = "^3.9"
sqlacodegen = {git = "https://github.com/agronholm/sqlacodegen.git", rev = "3.0.0rc1"}
pydantic = {extras = ["dotenv"], version = "^1.10.2"}
psycopg2-binary = "^2.9.5"
sqlalchemy-utils = "^0.38.3"
mimesis = "^6.1.1"
typer = "^0.7.0"
<<<<<<< HEAD
python-docs-theme = "^2022.1"
sphinx-rtd-theme = "^1.1.1"

=======
pyyaml = "^6.0"
sqlalchemy = "^1.4"
>>>>>>> aae0ecfa

[tool.poetry.group.dev.dependencies]
black = "^22.10.0"
isort = "^5.10.1"
pylint = "^2.15.8"
mypy = "^0.991"
types-pyyaml = "^6.0.12.4"
python-docs-theme = "^2022.1"
sphinx-rtd-theme = "^1.1.1"
pydocstyle = "^6.3.0"

[build-system]
requires = ["poetry-core"]
build-backend = "poetry.core.masonry.api"

[tool.poetry.scripts]
sqlsynthgen = "sqlsynthgen.main:app"

[tool.isort]
profile = "black"<|MERGE_RESOLUTION|>--- conflicted
+++ resolved
@@ -14,14 +14,8 @@
 sqlalchemy-utils = "^0.38.3"
 mimesis = "^6.1.1"
 typer = "^0.7.0"
-<<<<<<< HEAD
-python-docs-theme = "^2022.1"
-sphinx-rtd-theme = "^1.1.1"
-
-=======
 pyyaml = "^6.0"
 sqlalchemy = "^1.4"
->>>>>>> aae0ecfa
 
 [tool.poetry.group.dev.dependencies]
 black = "^22.10.0"
