--- conflicted
+++ resolved
@@ -18,11 +18,7 @@
 
 
 def import_file(file_path: str) -> ModuleType:
-<<<<<<< HEAD
-    """Import a file
-=======
     """Import a file.
->>>>>>> aae0ecfa
 
     This utility function returns
     the file at file_path as a module
@@ -33,10 +29,6 @@
     Returns:
         ModuleType
     """
-<<<<<<< HEAD
-
-=======
->>>>>>> aae0ecfa
     file_path_path = Path(file_path)
     module_path = ".".join(file_path_path.parts[:-1] + (file_path_path.stem,))
     return import_module(module_path)
@@ -55,12 +47,8 @@
     ssg_file: str = typer.Argument(...),
     num_rows: int = typer.Argument(...),
 ) -> None:
-<<<<<<< HEAD
-    """Populate schema with synthetic data
-=======
     """Populate schema with synthetic data.
 
->>>>>>> aae0ecfa
     This CLI command generates synthetic data for
     Python table structures, and inserts these rows
     into a destination schema.
@@ -93,10 +81,6 @@
 
 
 @app.command()
-<<<<<<< HEAD
-def create_tables(orm_file: str = typer.Argument(...)) -> None:
-    """Create schema from Python classes
-=======
 def create_vocab(ssg_file: str = typer.Argument(...)) -> None:
     """Create tables using the SQLAlchemy file."""
     ssg_module = import_file(ssg_file)
@@ -106,7 +90,6 @@
 @app.command()
 def create_tables(orm_file: str = typer.Argument(...)) -> None:
     """Create schema from Python classes.
->>>>>>> aae0ecfa
 
     This CLI command creates Postgresql schema using object relational model
     declared as Python tables. (eg.)
@@ -126,14 +109,10 @@
 
 
 @app.command()
-<<<<<<< HEAD
-def make_generators(orm_file: str = typer.Argument(...)) -> None:
-=======
 def make_generators(
     orm_file: str = typer.Argument(...),
     config_file: Optional[str] = typer.Argument(None),
 ) -> None:
->>>>>>> aae0ecfa
     """Make a SQLSynthGen file of generator classes.
 
     This CLI command takes an object relation model output by sqlcodegen and
@@ -144,10 +123,7 @@
 
     Args:
         orm_file (str): Path to Python tables file.
-<<<<<<< HEAD
-=======
         config_file (str): Path to configuration file.
->>>>>>> aae0ecfa
 
     Returns:
         None
