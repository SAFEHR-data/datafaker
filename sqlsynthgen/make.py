"""Functions to make a module of generator classes."""
import asyncio
import inspect
import logging
import sys
from dataclasses import dataclass, field
from pathlib import Path
from sys import stderr
from types import ModuleType
from typing import Any, Final, Mapping, Optional, Sequence, Tuple

import pandas as pd
import snsql
from black import FileMode, format_str
from jinja2 import Environment, FileSystemLoader, Template
from mimesis.providers.base import BaseProvider
from sqlacodegen.generators import DeclarativeGenerator
from sqlalchemy import Engine, MetaData, UniqueConstraint, text
from sqlalchemy.dialects import postgresql
from sqlalchemy.ext.asyncio import AsyncEngine
from sqlalchemy.schema import Column, Table
from sqlalchemy.sql import sqltypes

from sqlsynthgen import providers
from sqlsynthgen.settings import get_settings
from sqlsynthgen.utils import create_db_engine, download_table, get_sync_engine

PROVIDER_IMPORTS: Final[list[str]] = []
for entry_name, entry in inspect.getmembers(providers, inspect.isclass):
    if issubclass(entry, BaseProvider) and entry.__module__ == "sqlsynthgen.providers":
        PROVIDER_IMPORTS.append(entry_name)

TEMPLATE_DIRECTORY: Final[Path] = Path(__file__).parent / "templates/"
SSG_TEMPLATE_FILENAME: Final[str] = "ssg.py.j2"


@dataclass
class VocabularyTableGeneratorInfo:
    """Contains the ssg.py content related to vocabulary tables."""

    variable_name: str
    class_name: str
    table_name: str
    dictionary_entry: str


@dataclass
class FunctionCall:
    """Contains the ssg.py content related function calls."""

    function_name: str
    argument_values: list[str]


@dataclass
class RowGeneratorInfo:
    """Contains the ssg.py content related to row generators of a table."""

    variable_names: list[str]
    function_call: FunctionCall
    primary_key: bool = False


@dataclass
class TableGeneratorInfo:
    """Contains the ssg.py content related to regular tables."""

    class_name: str
    table_name: str
    rows_per_pass: int
    row_gens: list[RowGeneratorInfo] = field(default_factory=list)
    unique_constraints: list[UniqueConstraint] = field(default_factory=list)


@dataclass
class StoryGeneratorInfo:
    """Contains the ssg.py content related to story generators."""

    wrapper_name: str
    function_call: FunctionCall
    num_stories_per_pass: int


def _orm_class_from_table_name(
    tables_module: ModuleType, full_name: str
) -> Optional[Tuple[str, str]]:
    """Return the ORM class corresponding to a table name."""
    # If the class in tables_module is an SQLAlchemy ORM class
    for mapper in tables_module.Base.registry.mappers:
        cls = mapper.class_
        if cls.__table__.fullname == full_name:
            return cls.__name__, cls.__name__ + ".__table__"

    # If the class in tables_module is a SQLAlchemy Core Table
    guess = "t_" + full_name
    if guess in dir(tables_module):
        return guess, guess
    return None


def _get_function_call(
    function_name: str,
    positional_arguments: Optional[Sequence[Any]] = None,
    keyword_arguments: Optional[Mapping[str, Any]] = None,
) -> FunctionCall:
    if positional_arguments is None:
        positional_arguments = []

    if keyword_arguments is None:
        keyword_arguments = {}

    argument_values: list[str] = [str(value) for value in positional_arguments]
    argument_values += [f"{key}={value}" for key, value in keyword_arguments.items()]

    return FunctionCall(function_name=function_name, argument_values=argument_values)


def _get_row_generator(
    table_config: Mapping[str, Any],
) -> tuple[list[RowGeneratorInfo], list[str]]:
    """Get the row generators information, for the given table."""
    row_gen_info: list[RowGeneratorInfo] = []
    config: list[dict[str, Any]] = table_config.get("row_generators", {})
    columns_covered = []
    for gen_conf in config:
        name: str = gen_conf["name"]
        columns_assigned = gen_conf["columns_assigned"]
        keyword_arguments: Mapping[str, Any] = gen_conf.get("kwargs", {})
        positional_arguments: Sequence[str] = gen_conf.get("args", [])

        if isinstance(columns_assigned, str):
            columns_assigned = [columns_assigned]

        variable_names: list[str] = columns_assigned
        try:
            columns_covered += columns_assigned
        except TypeError:
            # Might be a single string, rather than a list of strings.
            columns_covered.append(columns_assigned)

        row_gen_info.append(
            RowGeneratorInfo(
                variable_names=variable_names,
                function_call=_get_function_call(
                    name, positional_arguments, keyword_arguments
                ),
            )
        )
    return row_gen_info, columns_covered


def _get_default_generator(
    tables_module: ModuleType, column: Column
) -> RowGeneratorInfo:
    """Get default generator information, for the given column."""
    # If it's a primary key column, we presume that primary keys are populated
    # automatically.

    # If it's a foreign key column, pull random values from the column it
    # references.
    variable_names: list[str] = []
    generator_function: str = ""
    generator_arguments: list[str] = []

    if column.foreign_keys:
        if len(column.foreign_keys) > 1:
            raise NotImplementedError(
                "Can't handle multiple foreign keys for one column."
            )
        fkey = next(iter(column.foreign_keys))
        target_name_parts = fkey.target_fullname.split(".")
        target_table_name = ".".join(target_name_parts[:-1])
        target_column_name = target_name_parts[-1]
        class_and_name = _orm_class_from_table_name(tables_module, target_table_name)
        if not class_and_name:
            raise ValueError(f"Could not find the ORM class for {target_table_name}.")

        target_orm_class, _ = class_and_name

        variable_names = [column.name]
        generator_function = "generic.column_value_provider.column_value"
        generator_arguments = [
            "dst_db_conn",
            f"{tables_module.__name__}.{target_orm_class}",
            f'"{target_column_name}"',
        ]

    # Otherwise generate values based on just the datatype of the column.
    else:
        (
            variable_names,
            generator_function,
            generator_arguments,
        ) = _get_provider_for_column(column)

    return RowGeneratorInfo(
        primary_key=column.primary_key,
        variable_names=variable_names,
        function_call=_get_function_call(
            function_name=generator_function, positional_arguments=generator_arguments
        ),
    )


def _get_provider_for_column(column: Column) -> Tuple[list[str], str, list[str]]:
    """
    Get a default Mimesis provider and its arguments for a SQL column type.

    Args:
        column: SQLAlchemy column object

    Returns:
        Tuple[str, str, list[str]]: Tuple containing the variable names to assign to,
        generator function and any generator arguments.
    """
    variable_names: list[str] = [column.name]
    generator_arguments: list[str] = []

    column_type = type(column.type)
    column_size: Optional[int] = getattr(column.type, "length", None)

    mapping = {
        (sqltypes.Integer, False): "generic.numeric.integer_number",
        (sqltypes.Boolean, False): "generic.development.boolean",
        (sqltypes.Date, False): "generic.datetime.date",
        (sqltypes.DateTime, False): "generic.datetime.datetime",
        (sqltypes.Numeric, False): "generic.numeric.float_number",
        (sqltypes.LargeBinary, False): "generic.bytes_provider.bytes",
        (sqltypes.Uuid, False): "generic.cryptographic.uuid",
        (postgresql.UUID, False): "generic.cryptographic.uuid",
        (sqltypes.String, False): "generic.text.color",
        (sqltypes.String, True): "generic.person.password",
    }

    generator_function = mapping.get((column_type, column_size is not None), None)

    if not generator_function:
        for key, value in mapping.items():
            if issubclass(column_type, key[0]) and key[1] == (column_size is not None):
                generator_function = value
                break

    if not generator_function:
        raise ValueError(f"Unsupported SQLAlchemy type: {column_type}")

    if column_size:
        generator_arguments.append(str(column_size))

    return variable_names, generator_function, generator_arguments


def _enforce_unique_constraints(table_data: TableGeneratorInfo) -> None:
    """Wrap row generators of `table_data` in `UniqueGenerator`s to enforce constraints.

    The given `table_data` is modified in place.
    """
    # For each row generator that assigns values to a column that has a unique
    # constraint, wrap it in a UniqueGenerator that ensures the values generated are
    # unique.
    for row_gen in table_data.row_gens:
        # Set of column names that this row_gen assigns to.
        row_gen_column_set = set(row_gen.variable_names)
        for constraint in table_data.unique_constraints:
            # Set of column names that this constraint affects.
            constraint_column_set = set(c.name for c in constraint.columns)
            if not constraint_column_set & row_gen_column_set:
                # The intersection is empty, this constraint isn't relevant for this
                # row_gen.
                continue
            if not constraint_column_set.issubset(row_gen_column_set):
                msg = (
                    "A unique constraint (%s) isn't fully covered by one row "
                    "generator (%s). Enforcement of the constraint may not work."
                )
                logging.warning(msg, constraint.name, row_gen.variable_names)

            # Make a new function call that wraps the old one in a UniqueGenerator
            old_function_call = row_gen.function_call
            new_arguments = [
                "dst_db_conn",
                str(row_gen.variable_names),
                old_function_call.function_name,
            ] + old_function_call.argument_values
            # The self.unique_{constraint_name} will be a UniqueGenerator, initialized
            # in the __init__ of the table generator.
            new_function_call = FunctionCall(
                function_name=f"self.unique_{constraint.name}",
                argument_values=new_arguments,
            )
            row_gen.function_call = new_function_call


def _constraint_sort_key(constraint: UniqueConstraint) -> str:
    """Extract a string out of a UniqueConstraint that is unique to that constraint.

    We sort the constraints so that the output of make_tables is deterministic, this is
    the sort key.
    """
    return (
        constraint.name
        if isinstance(constraint.name, str)
        else "_".join(map(str, constraint.columns))
    )


def _get_generator_for_table(
    tables_module: ModuleType, table_config: Mapping[str, Any], table: Table
) -> TableGeneratorInfo:
    """Get generator information for the given table."""
<<<<<<< HEAD
    unique_constraints = sorted(
        (
            constraint
            for constraint in table.constraints
            if isinstance(constraint, UniqueConstraint)
        ),
        key=_constraint_sort_key,
    )
    table_data: TableGenerator = TableGenerator(
=======
    unique_constraints = [
        constraint
        for constraint in table.constraints
        if isinstance(constraint, UniqueConstraint)
    ]
    table_data: TableGeneratorInfo = TableGeneratorInfo(
>>>>>>> 130a1564
        table_name=table.name,
        class_name=table.name + "Generator",
        rows_per_pass=table_config.get("num_rows_per_pass", 1),
        unique_constraints=unique_constraints,
    )

    row_gen_info_data, columns_covered = _get_row_generator(table_config)
    table_data.row_gens.extend(row_gen_info_data)

    for column in table.columns:
        if column.name not in columns_covered:
            # No generator for this column in the user config.
            table_data.row_gens.append(_get_default_generator(tables_module, column))

    _enforce_unique_constraints(table_data)
    return table_data


def _get_story_generators(config: Mapping) -> list[StoryGeneratorInfo]:
    """Get story generators."""
    generators = []
    for gen in config.get("story_generators", []):
        wrapper_name = "run_" + gen["name"].replace(".", "_").lower()
        generators.append(
            StoryGeneratorInfo(
                wrapper_name=wrapper_name,
                function_call=_get_function_call(
                    function_name=gen["name"],
                    keyword_arguments=gen.get("kwargs"),
                    positional_arguments=gen.get("args"),
                ),
                num_stories_per_pass=gen["num_stories_per_pass"],
            )
        )
    return generators


def make_table_generators(
    tables_module: ModuleType,
    config: Mapping,
    src_stats_filename: Optional[str],
    overwrite_files: bool = False,
) -> str:
    """Create sqlsynthgen generator classes from a sqlacodegen-generated file.

    Args:
      tables_module: A sqlacodegen-generated module.
      config: Configuration to control the generator creation.
      src_stats_filename: A filename for where to read src stats from.
        Optional, if `None` this feature will be skipped
      overwrite_files: Whether to overwrite pre-existing vocabulary files

    Returns:
      A string that is a valid Python module, once written to file.
    """
    row_generator_module_name: str = config.get("row_generators_module", None)
    story_generator_module_name = config.get("story_generators_module", None)

    settings = get_settings()
    src_dsn: str = settings.src_dsn or ""
    assert src_dsn != "", "Missing SRC_DSN setting."

    engine = get_sync_engine(create_db_engine(src_dsn, schema_name=settings.src_schema))

    tables: list[TableGeneratorInfo] = []
    vocabulary_tables: list[VocabularyTableGeneratorInfo] = []

    for table in tables_module.Base.metadata.sorted_tables:
        table_config = config.get("tables", {}).get(table.name, {})

        if table_config.get("vocabulary_table") is True:
            vocabulary_tables.append(
                _get_generator_for_vocabulary_table(
                    tables_module, table, engine, overwrite_files=overwrite_files
                )
            )
        else:
            tables.append(_get_generator_for_table(tables_module, table_config, table))

    story_generators = _get_story_generators(config)

    max_unique_constraint_tries = config.get("max-unique-constraint-tries", None)
    return generate_ssg_content(
        {
            "provider_imports": PROVIDER_IMPORTS,
            "tables_module": tables_module,
            "row_generator_module_name": row_generator_module_name,
            "story_generator_module_name": story_generator_module_name,
            "src_stats_filename": src_stats_filename,
            "tables": tables,
            "vocabulary_tables": vocabulary_tables,
            "story_generators": story_generators,
            "max_unique_constraint_tries": max_unique_constraint_tries,
        }
    )


def generate_ssg_content(template_context: Mapping[str, Any]) -> str:
    """Generate the content of the ssg.py file as a string."""
    environment: Environment = Environment(
        loader=FileSystemLoader(TEMPLATE_DIRECTORY),
        trim_blocks=True,
        lstrip_blocks=True,
    )
    ssg_template: Template = environment.get_template(SSG_TEMPLATE_FILENAME)
    template_output: str = ssg_template.render(template_context)

    return format_str(template_output, mode=FileMode())


def _get_generator_for_vocabulary_table(
    tables_module: ModuleType,
    table: Table,
    engine: Engine,
    table_file_name: Optional[str] = None,
    overwrite_files: bool = False,
) -> VocabularyTableGeneratorInfo:
    class_and_name: Optional[Tuple[str, str]] = _orm_class_from_table_name(
        tables_module, table.fullname
    )
    if not class_and_name:
        raise RuntimeError(f"Couldn't find {table.fullname} in {tables_module}")

    class_name, table_name = class_and_name

    yaml_file_name: str = table_file_name or table.fullname + ".yaml"
    if Path(yaml_file_name).exists() and not overwrite_files:
        print(f"{str(yaml_file_name)} already exists. Exiting...", file=stderr)
        sys.exit(1)
    else:
        download_table(table, engine, yaml_file_name)

    return VocabularyTableGeneratorInfo(
        class_name=class_name,
        dictionary_entry=table.name,
        variable_name=f"{class_name.lower()}_vocab",
        table_name=table_name,
    )


def make_tables_file(db_dsn: str, schema_name: Optional[str], config: dict) -> str:
    """Write a file with the SQLAlchemy ORM classes.

    Exists with an error if sqlacodegen is unsuccessful.
    """
<<<<<<< HEAD
    tables_config = config.get("tables", {})
=======
    engine = get_sync_engine(create_db_engine(db_dsn, schema_name=schema_name))
>>>>>>> 130a1564

    def reflect_if(table_name: str, _: Any) -> bool:
        table_config = tables_config.get(table_name, {})
        ignore = table_config.get("ignore", False)
        return not ignore

    engine = create_db_engine(db_dsn, schema_name=schema_name)
    metadata = MetaData()
    metadata.reflect(
        engine,
        # The type-ignore is due to an erroneous type annotation in SQLAlchemy.
        only=reflect_if,  # type: ignore
    )

    generator = DeclarativeGenerator(metadata, engine, options=())
    code = str(generator.generate())

    # sqlacodegen falls back on Tables() for tables without PKs,
    # but we don't explicitly support Tables and behaviour is unpredictable.
    if " = Table(" in code:
        print(
            "WARNING: Table without PK detected. "
            "sqlsynthgen may not be able to continue.",
            file=stderr,
        )

    return format_str(code, mode=FileMode())


async def make_src_stats(
    dsn: str, config: Mapping, schema_name: Optional[str] = None
) -> dict[str, list[dict]]:
    """Run the src-stats queries specified by the configuration.

    Query the src database with the queries in the src-stats block of the `config`
    dictionary, using the differential privacy parameters set in the `smartnoise-sql`
    block of `config`. Record the results in a dictionary and returns it.
    Args:
        dsn: database connection string
        config: a dictionary with the necessary configuration
        schema_name: name of the database schema

    Returns:
        The dictionary of src-stats.
    """
    use_asyncio = config.get("use-asyncio", False)
    engine = create_db_engine(dsn, schema_name=schema_name, use_asyncio=use_asyncio)

    async def execute_query(query_block: Mapping[str, Any]) -> Any:
        """Execute query in query_block."""
        query = text(query_block["query"])
        if isinstance(engine, AsyncEngine):
            async with engine.connect() as conn:
                raw_result = await conn.execute(query)
        else:
            with engine.connect() as conn:
                raw_result = conn.execute(query)

        if "dp-query" in query_block:
            result_df = pd.DataFrame(raw_result.mappings())
            dp_query = query_block["dp-query"]
            snsql_metadata = {"": {"": {"query_result": query_block["snsql-metadata"]}}}
            privacy = snsql.Privacy(
                epsilon=query_block["epsilon"], delta=query_block["delta"]
            )
            reader = snsql.from_df(result_df, privacy=privacy, metadata=snsql_metadata)
            private_result = reader.execute(dp_query)
            header = tuple(str(x) for x in private_result[0])
            final_result = [dict(zip(header, row)) for row in private_result[1:]]
        else:
            final_result = [
                {str(k): v for k, v in row.items()}
                for row in raw_result.mappings().fetchall()
            ]
        return final_result

    query_blocks = config.get("src-stats", [])
    results = await asyncio.gather(
        *[execute_query(query_block) for query_block in query_blocks]
    )
    src_stats = {
        query_block["name"]: result
        for query_block, result in zip(query_blocks, results)
    }

    for name, result in src_stats.items():
        if not result:
            logging.warning("src-stats query %s returned no results", name)
    return src_stats<|MERGE_RESOLUTION|>--- conflicted
+++ resolved
@@ -307,7 +307,6 @@
     tables_module: ModuleType, table_config: Mapping[str, Any], table: Table
 ) -> TableGeneratorInfo:
     """Get generator information for the given table."""
-<<<<<<< HEAD
     unique_constraints = sorted(
         (
             constraint
@@ -316,15 +315,7 @@
         ),
         key=_constraint_sort_key,
     )
-    table_data: TableGenerator = TableGenerator(
-=======
-    unique_constraints = [
-        constraint
-        for constraint in table.constraints
-        if isinstance(constraint, UniqueConstraint)
-    ]
     table_data: TableGeneratorInfo = TableGeneratorInfo(
->>>>>>> 130a1564
         table_name=table.name,
         class_name=table.name + "Generator",
         rows_per_pass=table_config.get("num_rows_per_pass", 1),
@@ -470,18 +461,14 @@
 
     Exists with an error if sqlacodegen is unsuccessful.
     """
-<<<<<<< HEAD
     tables_config = config.get("tables", {})
-=======
     engine = get_sync_engine(create_db_engine(db_dsn, schema_name=schema_name))
->>>>>>> 130a1564
 
     def reflect_if(table_name: str, _: Any) -> bool:
         table_config = tables_config.get(table_name, {})
         ignore = table_config.get("ignore", False)
         return not ignore
 
-    engine = create_db_engine(db_dsn, schema_name=schema_name)
     metadata = MetaData()
     metadata.reflect(
         engine,
