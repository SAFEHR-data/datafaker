"""Utility functions."""
import json
import os
import sys
from importlib import import_module
from pathlib import Path
from types import ModuleType
<<<<<<< HEAD
from typing import Any, Optional, Union

import yaml
from sqlalchemy import Engine, create_engine, event, select
from sqlalchemy.engine.interfaces import DBAPIConnection
from sqlalchemy.ext.asyncio import AsyncEngine, create_async_engine
from sqlalchemy.schema import Table

# Define some types used in many places in the code base
MaybeAsyncEngine = Union[Engine, AsyncEngine]
=======
from typing import Any, Final, Optional

import yaml
from jsonschema.exceptions import ValidationError
from jsonschema.validators import validate
from sqlalchemy import create_engine, event, select
from sqlalchemy.ext.asyncio import create_async_engine
>>>>>>> 35bdc2d6

CONFIG_SCHEMA_PATH: Final[Path] = (
    Path(__file__).parent / "json_schemas/config_schema.json"
)


def read_config_file(path: str) -> dict:
    """Read a config file, warning if it is invalid.

    Args:
        path: The path to a YAML-format config file.

    Returns:
        The config file as a dictionary.
    """
    with open(path, "r", encoding="utf8") as f:
        config = yaml.safe_load(f)

    assert isinstance(config, dict)

    schema_config = json.loads(CONFIG_SCHEMA_PATH.read_text(encoding="UTF-8"))
    try:
        validate(config, schema_config)
    except ValidationError as e:
        print("The config file is invalid:", e.message)

    return config


def import_file(file_path: str) -> ModuleType:
    """Import a file.

    This utility function returns file_path imported as a module.

    Args:
        file_path (str): The path of a file to import.

    Returns:
        ModuleType
    """
    module_name = os.path.splitext(os.path.basename(file_path))[0]

    sys.path.append(os.path.dirname(os.path.abspath(file_path)))

    try:
        module = import_module(module_name)
    finally:
        sys.path.pop()

    return module


def download_table(
    table: Table, engine: Engine, yaml_file_name: Union[str, Path]
) -> None:
    """Download a Table and store it as a .yaml file."""
    stmt = select(table)
    with engine.connect() as conn:
        result = [dict(row) for row in conn.execute(stmt).mappings()]

    with Path(yaml_file_name).open("w", newline="", encoding="utf-8") as yamlfile:
        yamlfile.write(yaml.dump(result))


def get_sync_engine(engine: MaybeAsyncEngine) -> Engine:
    """Given an SQLAlchemy engine that may or may not be async return one that isn't."""
    if isinstance(engine, AsyncEngine):
        return engine.sync_engine
    return engine


def create_db_engine(
    db_dsn: str,
    schema_name: Optional[str] = None,
    use_asyncio: bool = False,
    **kwargs: dict,
) -> MaybeAsyncEngine:
    """Create a SQLAlchemy Engine."""
    if use_asyncio:
        async_dsn = db_dsn.replace("postgresql://", "postgresql+asyncpg://")
        engine: MaybeAsyncEngine = create_async_engine(async_dsn, **kwargs)
    else:
        engine = create_engine(db_dsn, **kwargs)

    if schema_name is not None:
        event_engine = get_sync_engine(engine)

        @event.listens_for(event_engine, "connect", insert=True)
        def connect(dbapi_connection: DBAPIConnection, _: Any) -> None:
            set_search_path(dbapi_connection, schema_name)

    return engine


def set_search_path(connection: DBAPIConnection, schema: str) -> None:
    """Set the SEARCH_PATH for a PostgreSQL connection."""
    # https://docs.sqlalchemy.org/en/20/dialects/postgresql.html#remote-schema-table-introspection-and-postgresql-search-path
    existing_autocommit = connection.autocommit
    connection.autocommit = True

    cursor = connection.cursor()
    # Parametrised queries don't work with asyncpg, hence the f-string.
    cursor.execute(f"SET search_path TO {schema};")
    cursor.close()

    connection.autocommit = existing_autocommit<|MERGE_RESOLUTION|>--- conflicted
+++ resolved
@@ -5,10 +5,11 @@
 from importlib import import_module
 from pathlib import Path
 from types import ModuleType
-<<<<<<< HEAD
-from typing import Any, Optional, Union
+from typing import Any, Final, Optional, Union
 
 import yaml
+from jsonschema.exceptions import ValidationError
+from jsonschema.validators import validate
 from sqlalchemy import Engine, create_engine, event, select
 from sqlalchemy.engine.interfaces import DBAPIConnection
 from sqlalchemy.ext.asyncio import AsyncEngine, create_async_engine
@@ -16,15 +17,7 @@
 
 # Define some types used in many places in the code base
 MaybeAsyncEngine = Union[Engine, AsyncEngine]
-=======
-from typing import Any, Final, Optional
 
-import yaml
-from jsonschema.exceptions import ValidationError
-from jsonschema.validators import validate
-from sqlalchemy import create_engine, event, select
-from sqlalchemy.ext.asyncio import create_async_engine
->>>>>>> 35bdc2d6
 
 CONFIG_SCHEMA_PATH: Final[Path] = (
     Path(__file__).parent / "json_schemas/config_schema.json"
