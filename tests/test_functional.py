"""Tests for the CLI."""
import os
import shutil
from pathlib import Path
from subprocess import run

from tests.utils import RequiresDBTestCase, run_psql

# pylint: disable=subprocess-run-check


class FunctionalTestCase(RequiresDBTestCase):
    """End-to-end tests that don't require a database."""

    def test_version_command(self) -> None:
        """Check that the version command works."""

        completed_process = run(
            ["sqlsynthgen", "version"],
            capture_output=True,
        )
        self.assertEqual("", completed_process.stderr.decode("utf-8"))
        self.assertSuccess(completed_process)
        self.assertRegex(
            completed_process.stdout.decode("utf-8"),
            r"sqlsynthgen version [0-9]+\.[0-9]+\.[0-9]+",
        )


class DBFunctionalTestCase(RequiresDBTestCase):
    """End-to-end tests that require a database."""

    test_dir = Path("tests/workspace")
    examples_dir = Path("tests/examples")

    orm_file_path = Path("orm.py")
    ssg_file_path = Path("ssg.py")

    alt_orm_file_path = Path("my_orm.py")
    alt_ssg_file_path = Path("my_ssg.py")

    vocabulary_file_paths = tuple(
        map(Path, ("concept.yaml", "concept_type.yaml", "mitigation_type.yaml"))
    )
    generator_file_paths = tuple(
        map(Path, ("story_generators.py", "row_generators.py"))
    )
    dump_file_path = Path("dst.dump")
    config_file_path = Path("example_config.yaml")
    stats_file_path = Path("example_stats.yaml")

    start_dir = os.getcwd()

    env = os.environ.copy()
    env = {
        **env,
        "src_dsn": "postgresql://postgres:password@localhost/src",
        "dst_dsn": "postgresql://postgres:password@localhost/dst",
    }

    def setUp(self) -> None:
        """Pre-test setup."""

        # Create a mostly-blank destination database
        run_psql(self.examples_dir / self.dump_file_path)

        # Copy some of the example files over to the workspace.
        for file in self.generator_file_paths + (self.config_file_path,):
            src = self.examples_dir / file
            dst = self.test_dir / file
            dst.unlink(missing_ok=True)
            shutil.copy(src, dst)

        with (self.examples_dir / "example_orm.py").open() as f:
            self.expected_orm = f.readlines()

        os.chdir(self.test_dir)

    def tearDown(self) -> None:
        os.chdir(self.start_dir)

    def test_workflow_minimal_args(self) -> None:
        """Test the recommended CLI workflow runs without errors."""
        completed_process = run(
            ["sqlsynthgen", "make-tables", "--force"],
            capture_output=True,
            env=self.env,
        )
        self.assertEqual(
            "Table without PK detected. sqlsynthgen may not be able to continue.\n",
            completed_process.stderr.decode("utf-8"),
        )
        self.assertSuccess(completed_process)
        self.assertEqual("", completed_process.stdout.decode("utf-8"))

        completed_process = run(
            ["sqlsynthgen", "make-generators", "--force"],
            capture_output=True,
            env=self.env,
        )
        # The database has some multi-column unique constraints, but the minimal
        # configuration here generates values for each column individually. In principle
        # this could mean that we might accidentally violate the constraints. In
        # practice this won't happen because we only write one row to an empty table.
        self.assertEqual(
            "Unsupported SQLAlchemy type "
            "<class 'sqlalchemy.dialects.postgresql.types.CIDR'> "
            "for column column_with_unusual_type. "
            "Setting this column to NULL always, "
            "you may want to configure a row generator for it instead.\n"
            "Unsupported SQLAlchemy type "
            "<class 'sqlalchemy.dialects.postgresql.types.BIT'> "
            "for column column_with_unusual_type_and_length. "
            "Setting this column to NULL always, "
            "you may want to configure a row generator for it instead.\n"
            "A unique constraint (ab_uniq) isn't fully covered by one "
            "row generator (['a']). Enforcement of the constraint may not work.\n"
            "A unique constraint (ab_uniq) isn't fully covered by one "
            "row generator (['b']). Enforcement of the constraint may not work.\n"
            "A unique constraint (abc_uniq2) isn't fully covered by one "
            "row generator (['a']). Enforcement of the constraint may not work.\n"
            "A unique constraint (abc_uniq2) isn't fully covered by one "
            "row generator (['b']). Enforcement of the constraint may not work.\n"
            "A unique constraint (abc_uniq2) isn't fully covered by one "
            "row generator (['c']). Enforcement of the constraint may not work.\n",
            completed_process.stderr.decode("utf-8"),
        )
        self.assertSuccess(completed_process)
        self.assertEqual("", completed_process.stdout.decode("utf-8"))

        completed_process = run(
            ["sqlsynthgen", "create-tables"],
            capture_output=True,
            env=self.env,
        )
        self.assertEqual("", completed_process.stderr.decode("utf-8"))
        self.assertSuccess(completed_process)
        self.assertEqual("", completed_process.stdout.decode("utf-8"))

        completed_process = run(
            ["sqlsynthgen", "create-vocab"],
            capture_output=True,
            env=self.env,
        )
        self.assertEqual("", completed_process.stderr.decode("utf-8"))
        self.assertSuccess(completed_process)
        self.assertEqual("", completed_process.stdout.decode("utf-8"))

        completed_process = run(
            ["sqlsynthgen", "create-data"],
            capture_output=True,
            env=self.env,
        )
        self.assertEqual("", completed_process.stderr.decode("utf-8"))
        self.assertSuccess(completed_process)
        self.assertEqual("", completed_process.stdout.decode("utf-8"))

        completed_process = run(
            ["sqlsynthgen", "remove-data"],
            capture_output=True,
            env=self.env,
            input=b"\n",  # To select the default prompt option
        )
        self.assertEqual("", completed_process.stderr.decode("utf-8"))
        self.assertSuccess(completed_process)
        self.assertEqual(
            "Are you sure? [y/N]: "
            "Would truncate non-vocabulary tables if called with --yes.\n",
            completed_process.stdout.decode("utf-8"),
        )

        completed_process = run(
            ["sqlsynthgen", "remove-vocab"],
            capture_output=True,
            env=self.env,
            input=b"\n",  # To select the default prompt option
        )
        self.assertEqual("", completed_process.stderr.decode("utf-8"))
        self.assertSuccess(completed_process)
        self.assertEqual(
            "Are you sure? [y/N]: "
            "Would truncate vocabulary tables if called with --yes.\n",
            completed_process.stdout.decode("utf-8"),
        )

        completed_process = run(
            ["sqlsynthgen", "remove-tables"],
            capture_output=True,
            env=self.env,
            input=b"\n",  # To select the default prompt option
        )
        self.assertEqual("", completed_process.stderr.decode("utf-8"))
        self.assertSuccess(completed_process)
        self.assertEqual(
            "Are you sure? [y/N]: Would remove tables if called with --yes.\n",
            completed_process.stdout.decode("utf-8"),
        )

    def test_workflow_maximal_args(self) -> None:
        """Test the CLI workflow runs with optional arguments."""

        completed_process = run(
            [
                "sqlsynthgen",
                "make-tables",
                f"--config-file={self.config_file_path}",
                f"--orm-file={self.alt_orm_file_path}",
                "--force",
                "--verbose",
            ],
            capture_output=True,
            env=self.env,
        )
        self.assertEqual(
            "Table unignorable_table is supposed to be ignored but "
            "there is a foreign key reference to it. "
            "You may need to create this table manually at the dst schema before "
            "running create-tables.\n"
            "Table without PK detected. sqlsynthgen may not be able to continue.\n",
            completed_process.stderr.decode("utf-8"),
        )
        self.assertSuccess(completed_process)
        self.assertEqual(
            f"Creating {self.alt_orm_file_path}.\n{self.alt_orm_file_path} created.\n",
            completed_process.stdout.decode("utf-8"),
        )

        with self.alt_orm_file_path.open("r", encoding="UTF-8") as f:
            written_orm = f.readlines()
        self.assertEqual(written_orm, self.expected_orm)

        completed_process = run(
            [
                "sqlsynthgen",
                "make-stats",
                f"--stats-file={self.stats_file_path}",
                f"--config-file={self.config_file_path}",
                "--force",
                "--verbose",
            ],
            capture_output=True,
            env=self.env,
        )
        self.assertEqual("", completed_process.stderr.decode("utf-8"))
        self.assertSuccess(completed_process)
        self.assertEqual(
            f"Creating {self.stats_file_path}.\n"
            "Executing query count_names\n"
            "Executing query avg_person_id\n"
            "Executing query count_opt_outs\n"
            "Executing dp-query for count_opt_outs\n"
            f"{self.stats_file_path} created.\n",
            completed_process.stdout.decode("utf-8"),
        )

        completed_process = run(
            [
                "sqlsynthgen",
                "make-generators",
                f"--orm-file={self.alt_orm_file_path}",
                f"--ssg-file={self.alt_ssg_file_path}",
                f"--config-file={self.config_file_path}",
                f"--stats-file={self.stats_file_path}",
                "--force",
                "--verbose",
            ],
            capture_output=True,
            env=self.env,
        )
        self.assertEqual(
            "Unsupported SQLAlchemy type "
            "<class 'sqlalchemy.dialects.postgresql.types.CIDR'> "
            "for column column_with_unusual_type. "
            "Setting this column to NULL always, "
            "you may want to configure a row generator for it instead.\n"
            "Unsupported SQLAlchemy type "
            "<class 'sqlalchemy.dialects.postgresql.types.BIT'> "
            "for column column_with_unusual_type_and_length. "
            "Setting this column to NULL always, "
            "you may want to configure a row generator for it instead.\n",
            completed_process.stderr.decode("utf-8"),
        )
        self.assertSuccess(completed_process)
        self.assertEqual(
            f"Making {self.alt_ssg_file_path}.\n"
            "Downloading vocabulary table empty_vocabulary\n"
            "Done downloading empty_vocabulary\n"
            "Downloading vocabulary table mitigation_type\n"
            "Done downloading mitigation_type\n"
            "Downloading vocabulary table ref_to_unignorable_table\n"
            "Done downloading ref_to_unignorable_table\n"
            "Downloading vocabulary table concept_type\n"
            "Done downloading concept_type\n"
            "Downloading vocabulary table concept\n"
            "Done downloading concept\n"
            f"{self.alt_ssg_file_path} created.\n",
            completed_process.stdout.decode("utf-8"),
        )

        completed_process = run(
            [
                "sqlsynthgen",
                "create-tables",
                f"--orm-file={self.alt_orm_file_path}",
                f"--config-file={self.config_file_path}",
                "--verbose",
            ],
            capture_output=True,
            env=self.env,
        )
        self.assertEqual("", completed_process.stderr.decode("utf-8"))
        self.assertSuccess(completed_process)
        self.assertEqual(
            "Creating tables.\nTables created.\n",
            completed_process.stdout.decode("utf-8"),
        )

        completed_process = run(
            [
                "sqlsynthgen",
                "create-vocab",
                f"--ssg-file={self.alt_ssg_file_path}",
                "--verbose",
            ],
            capture_output=True,
            env=self.env,
        )
        self.assertEqual(
            "No rows in empty_vocabulary.yaml. Skipping...\n",
            completed_process.stderr.decode("utf-8"),
        )
        self.assertSuccess(completed_process)
        self.assertEqual(
            "Loading vocab.\n"
            "Loading vocabulary table empty_vocabulary\n"
            "Loading vocabulary table mitigation_type\n"
            "Loading vocabulary table ref_to_unignorable_table\n"
            "Loading vocabulary table concept_type\n"
            "Loading vocabulary table concept\n"
            "5 tables loaded.\n",
            completed_process.stdout.decode("utf-8"),
        )

        completed_process = run(
            [
                "sqlsynthgen",
                "create-data",
                f"--orm-file={self.alt_orm_file_path}",
                f"--ssg-file={self.alt_ssg_file_path}",
                f"--config-file={self.config_file_path}",
                "--num-passes=2",
                "--verbose",
            ],
            capture_output=True,
            env=self.env,
        )
        self.assertEqual("", completed_process.stderr.decode("utf-8"))
        self.assertSuccess(completed_process)
        self.assertEqual(
            "Creating data.\n"
<<<<<<< HEAD
            'Generating data for story "story_generators.short_story".\n'
            'Generating data for story "story_generators.short_story".\n'
            'Generating data for story "story_generators.short_story".\n'
            'Generating data for story "story_generators.full_row_story".\n'
            'Generating data for story "story_generators.long_story".\n'
            'Generating data for story "story_generators.long_story".\n'
            'Generating data for table "data_type_test".\n'
            'Generating data for table "no_pk_test".\n'
            'Generating data for table "person".\n'
            'Generating data for table "unique_constraint_test".\n'
            'Generating data for table "unique_constraint_test2".\n'
            'Generating data for table "test_entity".\n'
            'Generating data for table "hospital_visit".\n'
            'Generating data for story "story_generators.short_story".\n'
            'Generating data for story "story_generators.short_story".\n'
            'Generating data for story "story_generators.short_story".\n'
            'Generating data for story "story_generators.full_row_story".\n'
            'Generating data for story "story_generators.long_story".\n'
            'Generating data for story "story_generators.long_story".\n'
            'Generating data for table "data_type_test".\n'
            'Generating data for table "no_pk_test".\n'
            'Generating data for table "person".\n'
            'Generating data for table "unique_constraint_test".\n'
            'Generating data for table "unique_constraint_test2".\n'
            'Generating data for table "test_entity".\n'
            'Generating data for table "hospital_visit".\n'
            "Data created in 2 passes.\n"
            f"person: {2*(3+1+2+2)} rows created.\n"
            f"hospital_visit: {2*(2*2+3)} rows created.\n"
            "data_type_test: 2 rows created.\n"
            "no_pk_test: 2 rows created.\n"
            "unique_constraint_test: 2 rows created.\n"
            "unique_constraint_test2: 2 rows created.\n"
            "test_entity: 2 rows created.\n",
=======
            "Generating data for story story_generators.short_story\n"
            "Generating data for story story_generators.short_story\n"
            "Generating data for story story_generators.short_story\n"
            "Generating data for story story_generators.full_row_story\n"
            "Generating data for story story_generators.long_story\n"
            "Generating data for story story_generators.long_story\n"
            "Generating data for table data_type_test\n"
            "Generating data for table no_pk_test\n"
            "Generating data for table person\n"
            "Generating data for table strange_type_table\n"
            "Generating data for table unique_constraint_test\n"
            "Generating data for table unique_constraint_test2\n"
            "Generating data for table test_entity\n"
            "Generating data for table hospital_visit\n"
            "Generating data for story story_generators.short_story\n"
            "Generating data for story story_generators.short_story\n"
            "Generating data for story story_generators.short_story\n"
            "Generating data for story story_generators.full_row_story\n"
            "Generating data for story story_generators.long_story\n"
            "Generating data for story story_generators.long_story\n"
            "Generating data for table data_type_test\n"
            "Generating data for table no_pk_test\n"
            "Generating data for table person\n"
            "Generating data for table strange_type_table\n"
            "Generating data for table unique_constraint_test\n"
            "Generating data for table unique_constraint_test2\n"
            "Generating data for table test_entity\n"
            "Generating data for table hospital_visit\n"
            "Data created in 2 passes.\n",
>>>>>>> f5a66b79
            completed_process.stdout.decode("utf-8"),
        )

        completed_process = run(
            [
                "sqlsynthgen",
                "remove-data",
                "--yes",
                f"--orm-file={self.alt_orm_file_path}",
                f"--ssg-file={self.alt_ssg_file_path}",
                f"--config-file={self.config_file_path}",
                "--verbose",
            ],
            capture_output=True,
            env=self.env,
        )
        self.assertEqual("", completed_process.stderr.decode("utf-8"))
        self.assertSuccess(completed_process)
        self.assertEqual(
            "Truncating non-vocabulary tables.\n"
<<<<<<< HEAD
            'Truncating table "hospital_visit".\n'
            'Truncating table "test_entity".\n'
            'Truncating table "unique_constraint_test2".\n'
            'Truncating table "unique_constraint_test".\n'
            'Truncating table "person".\n'
            'Truncating table "no_pk_test".\n'
            'Truncating table "data_type_test".\n'
=======
            "Truncating table hospital_visit\n"
            "Truncating table test_entity\n"
            "Truncating table unique_constraint_test2\n"
            "Truncating table unique_constraint_test\n"
            "Truncating table strange_type_table\n"
            "Truncating table person\n"
            "Truncating table no_pk_test\n"
            "Truncating table data_type_test\n"
>>>>>>> f5a66b79
            "Non-vocabulary tables truncated.\n",
            completed_process.stdout.decode("utf-8"),
        )

        completed_process = run(
            [
                "sqlsynthgen",
                "remove-vocab",
                "--yes",
                f"--orm-file={self.alt_orm_file_path}",
                f"--ssg-file={self.alt_ssg_file_path}",
                f"--config-file={self.config_file_path}",
                "--verbose",
            ],
            capture_output=True,
            env=self.env,
        )
        self.assertEqual("", completed_process.stderr.decode("utf-8"))
        self.assertSuccess(completed_process)
        self.assertEqual(
            "Truncating vocabulary tables.\n"
            'Truncating vocabulary table "concept".\n'
            'Truncating vocabulary table "concept_type".\n'
            'Truncating vocabulary table "ref_to_unignorable_table".\n'
            'Truncating vocabulary table "mitigation_type".\n'
            'Truncating vocabulary table "empty_vocabulary".\n'
            "Vocabulary tables truncated.\n",
            completed_process.stdout.decode("utf-8"),
        )

        completed_process = run(
            [
                "sqlsynthgen",
                "remove-tables",
                "--yes",
                f"--orm-file={self.alt_orm_file_path}",
                f"--config-file={self.config_file_path}",
                "--verbose",
            ],
            capture_output=True,
            env=self.env,
        )
        self.assertEqual("", completed_process.stderr.decode("utf-8"))
        self.assertSuccess(completed_process)
        self.assertEqual(
            "Dropping tables.\nTables dropped.\n",
            completed_process.stdout.decode("utf-8"),
        )

    def test_unique_constraint_fail(self) -> None:
        """Test that the unique constraint is triggered correctly.

        In the database there is a table called unique_constraint_test, which has a
        unique constraint on two boolean columns, so that exactly 4 rows can be written
        to the table until it becomes impossible to fulfill the constraint. We test that
        a) we can write 4 rows,
        b) trying to write a 5th row results in an error, a failure to find a new row to
        fulfill the constraint.

        We also deliberately call create-data multiple times to make sure that the
        loading of existing keys from the database at start up works as expected.
        """

        # This is all exactly the same stuff we run in test_workflow_maximal_args.
        run(
            [
                "sqlsynthgen",
                "make-tables",
                f"--orm-file={self.alt_orm_file_path}",
                "--force",
            ],
            capture_output=True,
            env=self.env,
        )
        run(
            [
                "sqlsynthgen",
                "make-stats",
                f"--stats-file={self.stats_file_path}",
                f"--config-file={self.config_file_path}",
                "--force",
            ],
            capture_output=True,
            env=self.env,
        )
        run(
            [
                "sqlsynthgen",
                "make-generators",
                f"--orm-file={self.alt_orm_file_path}",
                f"--ssg-file={self.alt_ssg_file_path}",
                f"--config-file={self.config_file_path}",
                f"--stats-file={self.stats_file_path}",
                "--force",
            ],
            capture_output=True,
            env=self.env,
        )
        run(
            [
                "sqlsynthgen",
                "create-tables",
                f"--orm-file={self.alt_orm_file_path}",
            ],
            capture_output=True,
            env=self.env,
        )
        run(
            [
                "sqlsynthgen",
                "create-vocab",
                f"--ssg-file={self.alt_ssg_file_path}",
            ],
            capture_output=True,
            env=self.env,
        )

        # First a couple of successful create-data calls. Note the num-passes, which add
        # up to 4.
        completed_process = run(
            [
                "sqlsynthgen",
                "create-data",
                f"--orm-file={self.alt_orm_file_path}",
                f"--ssg-file={self.alt_ssg_file_path}",
                "--num-passes=1",
            ],
            capture_output=True,
            env=self.env,
        )
        self.assertEqual("", completed_process.stderr.decode("utf-8"))
        self.assertSuccess(completed_process)
        self.assertEqual("", completed_process.stdout.decode("utf-8"))

        completed_process = run(
            [
                "sqlsynthgen",
                "create-data",
                f"--orm-file={self.alt_orm_file_path}",
                f"--ssg-file={self.alt_ssg_file_path}",
                "--num-passes=3",
            ],
            capture_output=True,
            env=self.env,
        )
        self.assertEqual("", completed_process.stderr.decode("utf-8"))
        self.assertSuccess(completed_process)
        self.assertEqual("", completed_process.stdout.decode("utf-8"))

        # Writing one more row should fail.
        completed_process = run(
            [
                "sqlsynthgen",
                "create-data",
                f"--orm-file={self.alt_orm_file_path}",
                f"--ssg-file={self.alt_ssg_file_path}",
                "--num-passes=1",
            ],
            capture_output=True,
            env=self.env,
        )
        expected_error = (
            "RuntimeError: Failed to generate a value that satisfies unique constraint "
            "for ['a', 'b'] in unique_constraint_test after 50 attempts."
        )
        self.assertIn(expected_error, completed_process.stderr.decode("utf-8"))
        self.assertFailure(completed_process)<|MERGE_RESOLUTION|>--- conflicted
+++ resolved
@@ -14,7 +14,6 @@
 
     def test_version_command(self) -> None:
         """Check that the version command works."""
-
         completed_process = run(
             ["sqlsynthgen", "version"],
             capture_output=True,
@@ -40,10 +39,10 @@
     alt_ssg_file_path = Path("my_ssg.py")
 
     vocabulary_file_paths = tuple(
-        map(Path, ("concept.yaml", "concept_type.yaml", "mitigation_type.yaml"))
+        map(Path, ("concept.yaml", "concept_type.yaml", "mitigation_type.yaml")),
     )
     generator_file_paths = tuple(
-        map(Path, ("story_generators.py", "row_generators.py"))
+        map(Path, ("story_generators.py", "row_generators.py")),
     )
     dump_file_path = Path("dst.dump")
     config_file_path = Path("example_config.yaml")
@@ -60,7 +59,6 @@
 
     def setUp(self) -> None:
         """Pre-test setup."""
-
         # Create a mostly-blank destination database
         run_psql(self.examples_dir / self.dump_file_path)
 
@@ -198,7 +196,6 @@
 
     def test_workflow_maximal_args(self) -> None:
         """Test the CLI workflow runs with optional arguments."""
-
         completed_process = run(
             [
                 "sqlsynthgen",
@@ -358,7 +355,6 @@
         self.assertSuccess(completed_process)
         self.assertEqual(
             "Creating data.\n"
-<<<<<<< HEAD
             'Generating data for story "story_generators.short_story".\n'
             'Generating data for story "story_generators.short_story".\n'
             'Generating data for story "story_generators.short_story".\n'
@@ -368,6 +364,7 @@
             'Generating data for table "data_type_test".\n'
             'Generating data for table "no_pk_test".\n'
             'Generating data for table "person".\n'
+            'Generating data for table "strange_type_table".\n'
             'Generating data for table "unique_constraint_test".\n'
             'Generating data for table "unique_constraint_test2".\n'
             'Generating data for table "test_entity".\n'
@@ -381,6 +378,7 @@
             'Generating data for table "data_type_test".\n'
             'Generating data for table "no_pk_test".\n'
             'Generating data for table "person".\n'
+            'Generating data for table "strange_type_table".\n'
             'Generating data for table "unique_constraint_test".\n'
             'Generating data for table "unique_constraint_test2".\n'
             'Generating data for table "test_entity".\n'
@@ -390,40 +388,10 @@
             f"hospital_visit: {2*(2*2+3)} rows created.\n"
             "data_type_test: 2 rows created.\n"
             "no_pk_test: 2 rows created.\n"
+            "strange_type_table: 2 rows created.\n"
             "unique_constraint_test: 2 rows created.\n"
             "unique_constraint_test2: 2 rows created.\n"
             "test_entity: 2 rows created.\n",
-=======
-            "Generating data for story story_generators.short_story\n"
-            "Generating data for story story_generators.short_story\n"
-            "Generating data for story story_generators.short_story\n"
-            "Generating data for story story_generators.full_row_story\n"
-            "Generating data for story story_generators.long_story\n"
-            "Generating data for story story_generators.long_story\n"
-            "Generating data for table data_type_test\n"
-            "Generating data for table no_pk_test\n"
-            "Generating data for table person\n"
-            "Generating data for table strange_type_table\n"
-            "Generating data for table unique_constraint_test\n"
-            "Generating data for table unique_constraint_test2\n"
-            "Generating data for table test_entity\n"
-            "Generating data for table hospital_visit\n"
-            "Generating data for story story_generators.short_story\n"
-            "Generating data for story story_generators.short_story\n"
-            "Generating data for story story_generators.short_story\n"
-            "Generating data for story story_generators.full_row_story\n"
-            "Generating data for story story_generators.long_story\n"
-            "Generating data for story story_generators.long_story\n"
-            "Generating data for table data_type_test\n"
-            "Generating data for table no_pk_test\n"
-            "Generating data for table person\n"
-            "Generating data for table strange_type_table\n"
-            "Generating data for table unique_constraint_test\n"
-            "Generating data for table unique_constraint_test2\n"
-            "Generating data for table test_entity\n"
-            "Generating data for table hospital_visit\n"
-            "Data created in 2 passes.\n",
->>>>>>> f5a66b79
             completed_process.stdout.decode("utf-8"),
         )
 
@@ -444,24 +412,14 @@
         self.assertSuccess(completed_process)
         self.assertEqual(
             "Truncating non-vocabulary tables.\n"
-<<<<<<< HEAD
             'Truncating table "hospital_visit".\n'
             'Truncating table "test_entity".\n'
             'Truncating table "unique_constraint_test2".\n'
             'Truncating table "unique_constraint_test".\n'
+            'Truncating table "strange_type_table".\n'
             'Truncating table "person".\n'
             'Truncating table "no_pk_test".\n'
             'Truncating table "data_type_test".\n'
-=======
-            "Truncating table hospital_visit\n"
-            "Truncating table test_entity\n"
-            "Truncating table unique_constraint_test2\n"
-            "Truncating table unique_constraint_test\n"
-            "Truncating table strange_type_table\n"
-            "Truncating table person\n"
-            "Truncating table no_pk_test\n"
-            "Truncating table data_type_test\n"
->>>>>>> f5a66b79
             "Non-vocabulary tables truncated.\n",
             completed_process.stdout.decode("utf-8"),
         )
@@ -524,7 +482,6 @@
         We also deliberately call create-data multiple times to make sure that the
         loading of existing keys from the database at start up works as expected.
         """
-
         # This is all exactly the same stuff we run in test_workflow_maximal_args.
         run(
             [
